--- conflicted
+++ resolved
@@ -61,13 +61,6 @@
 
 # If you would like to send the log output to a file you can set the path below.
 # logging.dest: stdout
-<<<<<<< HEAD
-#
- optimize:
-   sourceMaps: '#cheap-source-map'
-   unsafeCache: true
-   lazyPrebuild: false
-=======
 
 # Set this to true to suppress all logging output.
 # logging.silent: false
@@ -76,5 +69,4 @@
 # logging.quiet: false
 
 # Set this to true to log all events, including system usage information and all requests.
-# logging.verbose
->>>>>>> 2cfdcf61
+# logging.verbose