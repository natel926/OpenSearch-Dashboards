--- conflicted
+++ resolved
@@ -64,11 +64,7 @@
       'installedPlugins'
     ], {
       cwd: fromRoot('.'),
-<<<<<<< HEAD
-      ignored: /[\\\/](node_modules|bower_components|public|__tests__)[\\\/]/,
-=======
-      ignored: /[\\\/](\..*|node_modules|bower_components|public)[\\\/]/,
->>>>>>> 6ad85ea0
+      ignored: /[\\\/](\..*|node_modules|bower_components|public|__tests__)[\\\/]/
     });
 
     this.watcher.on('add', this.onWatcherAdd);
