--- conflicted
+++ resolved
@@ -13,77 +13,42 @@
       </button>
       <button
         aria-label="Save Dashboard"
-<<<<<<< HEAD
-        aria-haspopup="false"
+        aria-haspopup="true"
         aria-expanded="{{ kbnTopNavbar.is('save') }}"
         ng-class="{active: kbnTopNavbar.is('save')}"
         ng-click="kbnTopNavbar.toggle('save');">
-=======
-        aria-haspopup="true"
-        aria-expanded="{{ configTemplate.is('save') }}"
-        ng-class="{active: configTemplate.is('save')}"
-        ng-click="configTemplate.toggle('save');">
->>>>>>> f7a50e03
         <span>Save</span>
       </button>
       <button
         aria-label="Load Saved Dashboard"
-<<<<<<< HEAD
-        aria-haspopup="false"
+        aria-haspopup="true"
         aria-expanded="{{ kbnTopNavbar.is('load') }}"
         ng-class="{active: kbnTopNavbar.is('load')}"
         ng-click="kbnTopNavbar.toggle('load');">
-=======
-        aria-haspopup="true"
-        aria-expanded="{{ configTemplate.is('load') }}"
-        ng-class="{active: configTemplate.is('load')}"
-        ng-click="configTemplate.toggle('load');">
->>>>>>> f7a50e03
         <span>Open</span>
       </button>
       <button
         aria-label="Share Dashboard"
-<<<<<<< HEAD
-        aria-haspopup="false"
+        aria-haspopup="true"
         aria-expanded="{{ kbnTopNavbar.is('share') }}"
         ng-class="{active: kbnTopNavbar.is('share')}"
         ng-click="kbnTopNavbar.toggle('share');">
-=======
-        aria-haspopup="true"
-        aria-expanded="{{ configTemplate.is('share') }}"
-        ng-class="{active: configTemplate.is('share')}"
-        ng-click="configTemplate.toggle('share');">
->>>>>>> f7a50e03
         <span>Share</span>
       </button>
       <button
         aria-label="Add Visualization"
-<<<<<<< HEAD
-        aria-haspopup="false"
+        aria-haspopup="true"
         aria-expanded="{{ kbnTopNavbar.is('pickVis') }}"
         ng-class="{active: kbnTopNavbar.is('pickVis')}"
         ng-click="kbnTopNavbar.toggle('pickVis');">
-=======
-        aria-haspopup="true"
-        aria-expanded="{{ configTemplate.is('pickVis') }}"
-        ng-class="{active: configTemplate.is('pickVis')}"
-        ng-click="configTemplate.toggle('pickVis');">
->>>>>>> f7a50e03
         <span>Add visualization</span>
       </button>
       <button
         aria-label="Options"
-<<<<<<< HEAD
-        aria-haspopup="false"
+        aria-haspopup="true"
         aria-expanded="{{ kbnTopNavbar.is('options') }}"
         ng-class="{active: kbnTopNavbar.is('options')}"
         ng-click="kbnTopNavbar.toggle('options');">
-=======
-        aria-haspopup="true"
-        aria-expanded="{{ configTemplate.is('options') }}"
-        ng-class="{active: configTemplate.is('options')}"
-        ng-click="configTemplate.toggle('options');">
->>>>>>> f7a50e03
         <span>Options</span>
       </button>
       <div class="chrome-actions"kbn-chrome-append-nav-controls></div>
