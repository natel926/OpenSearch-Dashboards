--- conflicted
+++ resolved
@@ -44,11 +44,7 @@
       if (!this.data) {
         throw new Error('No valid data');
       }
-<<<<<<< HEAD
-      this.render(this.data.data);
-=======
       this.render(this.data);
->>>>>>> 6b692b26
     };
 
     Vis.prototype.checkSize = _.debounce(function () {
