--- conflicted
+++ resolved
@@ -136,11 +136,8 @@
       var data = this.chartData;
       var xScale = this.handler.xAxis.xScale;
       var yScale = this.handler.yAxis.yScale;
-<<<<<<< HEAD
       var height = yScale.range()[0];
-=======
       var yMin = this.handler.yAxis.yScale.domain()[0];
->>>>>>> 39b41fac
       var self = this;
 
       // update
