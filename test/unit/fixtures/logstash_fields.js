--- conflicted
+++ resolved
@@ -21,14 +21,9 @@
       { name: '_id',                type: 'string',     indexed: false, analyzed: false, sortable: false, filterable: true},
       { name: '_source',            type: 'string',     indexed: false, analyzed: false, sortable: false, filterable: false},
       { name: 'custom_user_field',  type: 'conflict',   indexed: false, analyzed: false, sortable: false, filterable: true },
-<<<<<<< HEAD
-      { name: 'script string',      type: 'string',     scripted: true, script: '\'i am a string\'', lang: 'expression'},
-      { name: 'script number',      type: 'number',     scripted: true, script: '1234', lang: 'expression'},
-      { name: 'script murmur3',     type: 'murmur3',    scripted: true, script: '1234', lang: 'expression'},
-=======
       { name: 'script string',      type: 'string',     scripted: true, script: '\'i am a string\'', lang: 'expression' },
       { name: 'script number',      type: 'number',     scripted: true, script: '1234', lang: 'expression' },
->>>>>>> db338e79
+      { name: 'script murmur3',     type: 'murmur3',    scripted: true, script: '1234', lang: 'expression'},
     ].map(function (field) {
       field.count = field.count || 0;
       field.scripted = field.scripted || false;
